"""Lightweight backtester with optional cost modelling.

This module provides a very small backtesting utility used throughout the test
suite.  It supports a handful of hyper-parameters encoded as *genes* so that
optimisers can explore different model configurations.  The implementation here
is intentionally simple yet exposes hooks for common trading frictions such as
spreads, volume based costs, latency and slippage.
"""

from __future__ import annotations

from typing import Sequence

import numpy as np
import pandas as pd

GENE_NAMES = [
    "n_layers",
    "hidden_size",
    "dropout",
    "seq_len",
    "horizon",
    "lr",
    "weight_decay",
]


def _apply_postprocess(
    signal: pd.Series,
    *,
    threshold: float,
    ema_alpha: float,
    cooldown: int,
) -> pd.Series:
    """Apply simple post-processing rules to a raw trading signal."""

    if ema_alpha > 0:
        signal = signal.ewm(alpha=ema_alpha, adjust=False).mean()

    processed = (signal > threshold).astype(int) * 2 - 1

    if cooldown > 0:
        current = 0
        last_flip = -cooldown
        out = []
        for i, s in enumerate(processed):
            if i - last_flip < cooldown:
                out.append(current)
                continue
            if s != current:
                current = s
                last_flip = i
            out.append(current)
        processed = pd.Series(out, index=signal.index)

    return processed


def run_backtest(
    df: pd.DataFrame,
    genes: Sequence[float] | None = None,
    *,
    threshold: float = 0.0,
    ema_alpha: float = 0.0,
    cooldown: int = 0,
    turnover_penalty: float = 0.0,
    spread_col: str | None = "spread",
    volume_col: str | None = "volume",
    volume_cost: float = 0.0,
    slippage: float = 0.0,
    order_latency: int = 0,
    network_latency: int = 0,
    return_metrics: bool = False,
    rng: np.random.Generator | None = None,
) -> float | dict[str, float]:
    """Run a tiny backtest using optional gene parameters.

    Parameters
    ----------
    df : pandas.DataFrame
        Must contain a ``ret`` column with returns.
    genes : sequence of float, optional
        Vector of seven hyper-parameters as defined in ``GENE_NAMES``.
    threshold, ema_alpha, cooldown : float / int
        Post-processing rules applied to the raw signal.
    turnover_penalty : float
        Penalty applied per position change.
    spread_col, volume_col : str, optional
        Column names used to pull spread and volume information.
    volume_cost, slippage : float
        Transaction cost parameters.
    order_latency, network_latency : int
        Delays applied to the execution signal.
    return_metrics : bool
        When ``True`` return rich metrics instead of just PnL.
    rng : numpy.random.Generator, optional
        Random number generator used for slippage simulation.
    """

    if "ret" not in df.columns:
        raise ValueError("missing ret column")

    params: dict[str, float] = {}
    if genes is not None:
        params = dict(zip(GENE_NAMES, genes))
    horizon = int(params.get("horizon", 0))

    raw_signal = df["ret"].shift(-horizon).fillna(0)
    signal = _apply_postprocess(
        raw_signal, threshold=threshold, ema_alpha=ema_alpha, cooldown=cooldown
    )
<<<<<<< HEAD

=======
    # Simulate latency from order queues and network/broker delays.
>>>>>>> e32fa6ef
    total_latency = max(order_latency, 0) + max(network_latency, 0)
    exec_signal = signal.shift(total_latency).fillna(0) if total_latency > 0 else signal

    trades = exec_signal.diff().abs().fillna(exec_signal.abs())
    spread = df[spread_col] if spread_col and spread_col in df.columns else 0
    volume = df[volume_col] if volume_col and volume_col in df.columns else 1
    cost = trades * (spread + volume_cost / volume + turnover_penalty)

    if slippage > 0:
        if rng is None:
            rng = np.random.default_rng()
        cost += np.abs(rng.normal(0.0, slippage, size=len(df))) * trades

    strat_ret = exec_signal.shift().fillna(0) * df["ret"] - cost
    pnl_series = strat_ret.cumsum()
    pnl = pnl_series.iloc[-1] if not pnl_series.empty else 0.0

    if turnover_penalty > 0:
        turns = (exec_signal != exec_signal.shift()).sum()
        pnl -= turnover_penalty * float(turns)

    if not return_metrics:
        return float(pnl)

    dd = pnl_series.cummax() - pnl_series
    max_dd = float(dd.max()) if not dd.empty else 0.0
    calmar = float(pnl / max_dd) if max_dd != 0 else float("inf")
    turnover = float(trades.sum())

    return {
        "pnl": float(pnl),
        "calmar": calmar,
        "max_drawdown": max_dd,
        "turnover": turnover,
    }


__all__ = ["run_backtest", "GENE_NAMES"]
<|MERGE_RESOLUTION|>--- conflicted
+++ resolved
@@ -109,11 +109,7 @@
     signal = _apply_postprocess(
         raw_signal, threshold=threshold, ema_alpha=ema_alpha, cooldown=cooldown
     )
-<<<<<<< HEAD
 
-=======
-    # Simulate latency from order queues and network/broker delays.
->>>>>>> e32fa6ef
     total_latency = max(order_latency, 0) + max(network_latency, 0)
     exec_signal = signal.shift(total_latency).fillna(0) if total_latency > 0 else signal
 
