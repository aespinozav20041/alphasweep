"""Lightweight backtesting helpers used for tests.

This module contains a small, dependency free backtester that is intentionally
minimal.  For the purposes of the kata it has been extended so that the
"fitness" of a candidate solution can depend on a number of hyper-parameters
encoded as *genes*.  These genes represent the configuration of a simple LSTM
model used for signal generation.  A full implementation of the model training
is outside the scope of the exercises, but the backtester accepts the gene
vector so that optimisers can explore the search space.
"""

from __future__ import annotations

from typing import Sequence

import numpy as np
import pandas as pd

GENE_NAMES = [
    "n_layers",
    "hidden_size",
    "dropout",
    "seq_len",
    "horizon",
    "lr",
    "weight_decay",
]


def _apply_postprocess(
    signal: pd.Series,
    *,
    threshold: float,
    ema_alpha: float,
    cooldown: int,
) -> pd.Series:
    """Apply post-processing trading rules to a raw signal.

    The rules implemented are very small proxies of what a production
    environment might use:

    ``threshold``
        Only take a long position if the signal is above this threshold and a
        short position otherwise.
    ``ema_alpha``
        If greater than zero, apply exponential moving average smoothing with
        the provided ``alpha`` parameter.
    ``cooldown``
        Number of bars to wait after a position change before another change is
        allowed.
    """

    if ema_alpha > 0:
        signal = signal.ewm(alpha=ema_alpha, adjust=False).mean()

    # Convert to directional signal based on threshold.
    processed = (signal > threshold).astype(int) * 2 - 1

    if cooldown > 0:
        current = 0
        last_flip = -cooldown
        out = []
        for i, s in enumerate(processed):
            if i - last_flip < cooldown:
                out.append(current)
                continue
            if s != current:
                current = s
                last_flip = i
            out.append(current)
        processed = pd.Series(out, index=signal.index)

    return processed


def run_backtest(
    df: pd.DataFrame,
    genes: Sequence[float] | None = None,
    *,
    threshold: float = 0.0,
    ema_alpha: float = 0.0,
    cooldown: int = 0,
    turnover_penalty: float = 0.0,
    spread_col: str | None = "spread",
    volume_col: str | None = "volume",
    volume_cost: float = 0.0,
    slippage: float = 0.0,
    order_latency: int = 0,
    network_latency: int = 0,
    return_metrics: bool = False,
    rng: np.random.Generator | None = None,
) -> float | dict[str, float]:

    """Run a simple backtest using optional gene parameters.

    Parameters
    ----------
    df:
        Must contain a ``ret`` column representing returns.
    genes:
        Sequence of seven values representing ``n_layers``, ``hidden_size``,
        ``dropout``, ``seq_len``, forecast horizon ``horizon``, learning rate
        ``lr`` and ``weight_decay``. The numeric values are primarily
        placeholders but allow optimisers to tune hyper-parameters.
    threshold, ema_alpha, cooldown:
        Post-processing rules applied to the raw signal when computing the
        fitness of a gene vector.
    turnover_penalty:
        Penalty applied per position change to discourage excessive turnover.
    spread_col, volume_col, volume_cost, slippage, order_latency, network_latency:
        Parameters controlling trading frictions and execution details.
    return_metrics:
        When ``True`` return detailed metrics instead of a single ``pnl`` value.
    rng:
        Optional random number generator used for slippage simulation.

    Returns
    -------
    float | dict[str, float]
        Either the cumulative return of the strategy or a dictionary containing
        ``pnl``, ``calmar``, ``max_drawdown`` and ``turnover`` when
        ``return_metrics`` is ``True``.
    """

    if "ret" not in df.columns:
        raise ValueError("missing ret column")

    params: dict[str, float] = {}
    if genes is not None:
        params = dict(zip(GENE_NAMES, genes))
    horizon = int(params.get("horizon", 0))

    # In lieu of training an actual model, use future returns as a proxy for a
    # predictive signal so that the optimisation infrastructure has something to
    # operate on. ``horizon`` defines how many steps ahead the signal should
    # look.
    raw_signal = df["ret"].shift(-horizon).fillna(0)

    signal = _apply_postprocess(
        raw_signal, threshold=threshold, ema_alpha=ema_alpha, cooldown=cooldown
    )
<<<<<<< HEAD

=======
>>>>>>> e32fa6ef
    # Simulate latency from order queues and network/broker delays.
    total_latency = max(order_latency, 0) + max(network_latency, 0)
    exec_signal = signal.shift(total_latency).fillna(0) if total_latency > 0 else signal

    trades = exec_signal.diff().abs().fillna(exec_signal.abs())
    spread = df[spread_col] if spread_col and spread_col in df.columns else 0
    volume = df[volume_col] if volume_col and volume_col in df.columns else 1
    cost = trades * (spread + volume_cost / volume)

    if turnover_penalty > 0:
        cost += turnover_penalty * trades

    if slippage > 0:
        if rng is None:
            rng = np.random.default_rng()
        cost += np.abs(rng.normal(0.0, slippage, size=len(df))) * trades

    strat_ret = exec_signal.shift().fillna(0) * df["ret"] - cost
    pnl_series = strat_ret.cumsum()
    pnl = pnl_series.iloc[-1] if not pnl_series.empty else 0.0

    if turnover_penalty > 0:
        turns = (exec_signal != exec_signal.shift()).sum()
        pnl -= turnover_penalty * float(turns)

    if not return_metrics:
        return float(pnl)

    dd = pnl_series.cummax() - pnl_series
    max_dd = float(dd.max()) if not dd.empty else 0.0
    calmar = float(pnl / max_dd) if max_dd != 0 else float("inf")
    turnover = float(trades.sum())

    return {
        "pnl": float(pnl),
        "calmar": calmar,
        "max_drawdown": max_dd,
        "turnover": turnover,
    }



__all__ = ["run_backtest", "GENE_NAMES"]<|MERGE_RESOLUTION|>--- conflicted
+++ resolved
@@ -139,10 +139,7 @@
     signal = _apply_postprocess(
         raw_signal, threshold=threshold, ema_alpha=ema_alpha, cooldown=cooldown
     )
-<<<<<<< HEAD
 
-=======
->>>>>>> e32fa6ef
     # Simulate latency from order queues and network/broker delays.
     total_latency = max(order_latency, 0) + max(network_latency, 0)
     exec_signal = signal.shift(total_latency).fillna(0) if total_latency > 0 else signal
